import numpy as np
import pyopencl as cl
from numba import njit, prange

@njit
def flatten_3d_to_2d(a):
    x_len = len(a[:, 0, 0])
    y_len = len(a[0, :, 0])
    z_len = len(a[0, 0, :])

    return a.reshape((x_len * y_len, z_len))

def opencl_dot3d(a, b):
    x_len = np.int32(len(a[:, 0, 0]))
    y_len = np.int32(len(a[0, :, 0]))
    z_len = np.int32(len(b[:, 0]))

    a_flat = flatten_3d_to_2d(a)

    print(x_len)
    print(y_len)
    print(z_len)

    platform = cl.get_platforms()[0]
    print(platform.name)

    device = platform.get_devices()[0]
    print(device.name)

    context = cl.Context([device])
    # context = cl.create_some_context()

    program = cl.Program(context, """
        __kernel void matrix_dot_vector(__global const float4 *a, __global const float4 *b, const unsigned int x_len, const int y_len, const int z_len, __global float *result) {
            int gid = get_global_id(0);
<<<<<<< HEAD
            int i = gid % (z_len*4);
            int j = gid / (x_len * y_len);
            result[gid] = dot(a[i], b[j]);
            //result[gid] = b[z].s0;
            //result[gid] = a[y].s0;
=======
            
            int z = gid / (x_len * y_len);
            int l = gid % (x_len * y_len);
            int y = l / x_len;
            int x = l % x_len;
            
            result[gid] = dot(a[y*x_len + x], b[z]);
>>>>>>> 29905e2b
        }
    """).build()

    queue = cl.CommandQueue(context)

    mem_flags = cl.mem_flags
    a_buf = cl.Buffer(context, mem_flags.READ_ONLY | mem_flags.COPY_HOST_PTR, hostbuf=a_flat)
    b_buf = cl.Buffer(context, mem_flags.READ_ONLY | mem_flags.COPY_HOST_PTR, hostbuf=b)

    result = np.zeros((x_len * y_len * z_len), np.float32)
    result_buf = cl.Buffer(context, mem_flags.WRITE_ONLY, result.nbytes)

    program.matrix_dot_vector(queue, result.shape, None, a_buf, b_buf, x_len, y_len, z_len, result_buf)

    cl.enqueue_copy(queue, result, result_buf)

    print(len(result))

    #charles' crappy attempt at a deflattener
    unflattened = np.zeros((x_len, y_len, z_len), dtype=np.float32)
    index_result = 0
    for z in range(z_len):
        for x in range(x_len):
            for y in range(y_len):
                unflattened[x, y, z] = result[index_result]
                index_result += 1

    #return result
    return unflattened

@njit(parallel=True)
def numba_dot3d(a, b):
    x_len = len(a[:, 0, 0])
    y_len = len(a[0, :, 0])
    z_len = len(b[:, 0])

    result = np.zeros((x_len, y_len, z_len), dtype=np.float32)

    for x in prange(x_len):
        for y in prange(y_len):
            for z in prange(z_len):
                result[x, y, z] = a[x, y, :].dot(b[z, :])

    return result

if __name__ == "__main__":
    x = np.array([[
        [1, 2, 4, 8],
        [16, 32, 64, 128],
        [3, 6, 9, 12],
<<<<<<< HEAD
        [-0.6820, 0.0755, -0.3125, -21.8564],
        [3, 6, 9, 12],
        [-0.6820, 0.0755, -0.3125, -21.8564],
        [3, 6, 9, 12],
        [-0.6820, 0.0755, -0.3125, -21.8564],
        [16, 32, 64, 128]
=======
        [1, 2, 4, 8],
        [16, 32, 64, 128],
        [-0.6820, 0.0755, -0.3125, -21.8564]
>>>>>>> 29905e2b
    ], [
        [16, 32, 64, 128],
        [1, 2, 4, 8],
        [3, 6, 9, 12],
        [-0.6820, 0.0755, -0.3125, -21.8564],
        [3, 6, 9, 12],
<<<<<<< HEAD
        [-0.6820, 0.0755, -0.3125, -21.8564],
        [3, 6, 9, 12],
        [-0.6820, 0.0755, -0.3125, -21.8564],
        [16, 32, 64, 128]
=======
        [-0.6820, 0.0755, -0.3125, -21.8564]
>>>>>>> 29905e2b
    ]], dtype=np.float32)

    y = np.array([
        [1, 2, 4, 8],
        [16, 32, 64, 128],
        [3, 6, 9, 12],
        [-81.5, -9.5, 0.5, 1.0]
    ], dtype=np.float32)

    # x_len = 3
    # y_len = 3
    # z_len = 3
    # for i in range(27):
    #     z = i // (x_len * y_len)
    #     l = i % (z*(x_len * y_len))
    #     y = l // x_len
    #     x = l % x_len
    #     print(x)
    #     print(y)
    #     print(z)

    print("OpenCL:")
    print(opencl_dot3d(x, y))
    print("Numba:")
    print(numba_dot3d(x, y))<|MERGE_RESOLUTION|>--- conflicted
+++ resolved
@@ -33,13 +33,6 @@
     program = cl.Program(context, """
         __kernel void matrix_dot_vector(__global const float4 *a, __global const float4 *b, const unsigned int x_len, const int y_len, const int z_len, __global float *result) {
             int gid = get_global_id(0);
-<<<<<<< HEAD
-            int i = gid % (z_len*4);
-            int j = gid / (x_len * y_len);
-            result[gid] = dot(a[i], b[j]);
-            //result[gid] = b[z].s0;
-            //result[gid] = a[y].s0;
-=======
             
             int z = gid / (x_len * y_len);
             int l = gid % (x_len * y_len);
@@ -47,7 +40,6 @@
             int x = l % x_len;
             
             result[gid] = dot(a[y*x_len + x], b[z]);
->>>>>>> 29905e2b
         }
     """).build()
 
@@ -98,32 +90,22 @@
         [1, 2, 4, 8],
         [16, 32, 64, 128],
         [3, 6, 9, 12],
-<<<<<<< HEAD
         [-0.6820, 0.0755, -0.3125, -21.8564],
         [3, 6, 9, 12],
         [-0.6820, 0.0755, -0.3125, -21.8564],
         [3, 6, 9, 12],
         [-0.6820, 0.0755, -0.3125, -21.8564],
         [16, 32, 64, 128]
-=======
-        [1, 2, 4, 8],
-        [16, 32, 64, 128],
-        [-0.6820, 0.0755, -0.3125, -21.8564]
->>>>>>> 29905e2b
     ], [
         [16, 32, 64, 128],
         [1, 2, 4, 8],
         [3, 6, 9, 12],
         [-0.6820, 0.0755, -0.3125, -21.8564],
         [3, 6, 9, 12],
-<<<<<<< HEAD
         [-0.6820, 0.0755, -0.3125, -21.8564],
         [3, 6, 9, 12],
         [-0.6820, 0.0755, -0.3125, -21.8564],
         [16, 32, 64, 128]
-=======
-        [-0.6820, 0.0755, -0.3125, -21.8564]
->>>>>>> 29905e2b
     ]], dtype=np.float32)
 
     y = np.array([
