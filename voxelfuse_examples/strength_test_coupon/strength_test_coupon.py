--- conflicted
+++ resolved
@@ -16,14 +16,8 @@
 if __name__=='__main__':
     # Settings
     stl = True
-<<<<<<< HEAD
     highRes = False
-=======
-
-    tabs = True
-    tabDesign = 'puzzle'
->>>>>>> 90d2792a
-
+    
     blur = False
     blurRadius = 2
 
